--- conflicted
+++ resolved
@@ -305,17 +305,9 @@
                                       dont_deduce<typename BaseT::scalar_t> eps = typename BaseT::scalar_t(0))
 {
     // Check if contained in any pyramid side
-<<<<<<< HEAD
     const auto faces = faces_of(py);
     for (const auto& face : faces)
         if (contains(face, p, eps))
-=======
-    using tri_t = triangle<3, typename BaseT::scalar_t>;
-    const auto apex = apex_of(py);
-    const auto verts = vertices_of(py.base);
-    for (size_t i = 0; i < verts.size(); ++i)
-        if (contains(tri_t(apex, verts[i], verts[(i + 1) % verts.size()]), p, eps))
->>>>>>> f2d11c19
             return true;
 
     return false;
