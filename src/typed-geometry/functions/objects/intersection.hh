--- conflicted
+++ resolved
@@ -22,11 +22,8 @@
 #include <typed-geometry/types/objects/triangle.hh>
 #include <typed-geometry/types/span.hh>
 
-<<<<<<< HEAD
+#include <typed-geometry/functions/matrix/determinant.hh>
 #include <typed-geometry/functions/matrix/inverse.hh>
-=======
-#include <typed-geometry/functions/matrix/determinant.hh> //?
->>>>>>> 99951467
 #include <typed-geometry/functions/vector/cross.hh>
 #include <typed-geometry/functions/vector/dot.hh>
 #include <typed-geometry/functions/vector/length.hh>
@@ -2467,7 +2464,6 @@
 }
 
 template <class ScalarT>
-<<<<<<< HEAD
 [[nodiscard]] constexpr bool intersects_conservative(frustum<3, ScalarT> const& f, sphere<3, ScalarT> const& s, dont_deduce<ScalarT> eps = ScalarT(0))
 {
     // if center is further away than radius, there cannot be any intersection
@@ -2611,14 +2607,17 @@
 
     // conservative approximation!
     return true;
-=======
+}
+
+template <class ScalarT>
 [[nodiscard]] constexpr bool intersects(box<3, ScalarT> const& a, box<3, ScalarT> const& b)
 {
     if (a.center == b.center)
         return true;
 
     // Separating Axes Theorem
-    auto const axis_check = [](tg::dir<3, ScalarT> d, box<3, ScalarT> const& box_a, box<3, ScalarT> const& box_b) -> bool {
+    auto const axis_check = [](tg::dir<3, ScalarT> d, box<3, ScalarT> const& box_a, box<3, ScalarT> const& box_b) -> bool
+    {
         float minProja = std::numeric_limits<float>::max();
         float maxProja = std::numeric_limits<float>::min();
         float minProjb = std::numeric_limits<float>::max();
@@ -2890,9 +2889,8 @@
 [[nodiscard]] constexpr bool intersects(box<2, ScalarT> const& box, sphere<2, ScalarT> const& sphere)
 {
     // check if point is located on the right side of a segment
-    auto const point_on_right = [](segment<2, ScalarT> s, pos<2, ScalarT> p) -> bool {
-        return (((s.pos1.x - s.pos0.x) * (p.y - s.pos0.y) - (s.pos1.y - s.pos0.y) * (p.x - s.pos0.x)) < 0);
-    };
+    auto const point_on_right = [](segment<2, ScalarT> s, pos<2, ScalarT> p) -> bool
+    { return (((s.pos1.x - s.pos0.x) * (p.y - s.pos0.y) - (s.pos1.y - s.pos0.y) * (p.x - s.pos0.x)) < 0); };
 
     array<pos<2, ScalarT>, 4> vertices_box = vertices_of(box);
     array<segment<2, ScalarT>, 4> edges_box
@@ -2956,7 +2954,6 @@
 [[nodiscard]] constexpr bool intersects(halfspace<3, ScalarT> const& hs, box<3, ScalarT> const& box)
 {
     return intersects(box, hs);
->>>>>>> 99951467
 }
 
 } // namespace tg