#pragma once

#include <typed-geometry/detail/optional.hh>
#include <typed-geometry/feature/assert.hh>
#include <typed-geometry/functions/basic/scalar_math.hh>

#include <typed-geometry/types/objects/aabb.hh>
#include <typed-geometry/types/objects/box.hh>
#include <typed-geometry/types/objects/capsule.hh>
#include <typed-geometry/types/objects/cylinder.hh>
#include <typed-geometry/types/objects/ellipse.hh>
#include <typed-geometry/types/objects/halfspace.hh>
#include <typed-geometry/types/objects/hemisphere.hh>
#include <typed-geometry/types/objects/inf_cone.hh>
#include <typed-geometry/types/objects/inf_cylinder.hh>
#include <typed-geometry/types/objects/line.hh>
#include <typed-geometry/types/objects/plane.hh>
#include <typed-geometry/types/objects/pyramid.hh>
#include <typed-geometry/types/objects/ray.hh>
#include <typed-geometry/types/objects/segment.hh>
#include <typed-geometry/types/objects/sphere.hh>
#include <typed-geometry/types/objects/triangle.hh>

#include <typed-geometry/functions/vector/cross.hh>
#include <typed-geometry/functions/vector/dot.hh>
#include <typed-geometry/functions/vector/length.hh>

#include "aabb.hh"
#include "closest_points.hh"
#include "contains.hh"
#include "coordinates.hh"
#include "direction.hh"
#include "faces.hh"
#include "normal.hh"
#include "plane.hh"
#include "project.hh"

#include <utility>
#include <vector>

// family of intersection functions:

// intersects(a, b)              -> bool
// intersection(a, b)            -> ???
// intersection_safe(a, b)       -> optional<???>
// intersection_parameter(a, b)  -> coords? (for a line or a ray: hits<N, ScalarT> or optional<hit_interval> (when b is solid))
// intersection_parameters(a, b) -> pair<coords, coords>?
// intersection_exact(a, b)      -> variant
// closest_intersection(a, b)            -> position/object (for a ray: optional<pos>)
// closest_intersection_parameter(a, b)  -> coords (for a ray: optional<ScalarT>)

// "intersects" returns true iff any point lies in a and in b
// "intersection" returns an object describing the intersection (NOTE: does NOT handle degenerate cases)
// "intersection_safe" is the same as "intersection" but returns nullopt for degenerate cases
// "intersection_parameter" returns coordinates for the first object such that a[coords] == intersection(a, b)
// "intersection_parameters" returns coordinates for both objects
// "intersection_exact" returns a variant type describing all possible intersections, including degenerate cases
// the "closest_" variants only return the closest intersection for objects where that concept is applicable (e.g. for rays)

// Notes:
//  - intersection_exact is currently unsupported
//  - intersection_safe is currently unsupported
//  - for more elaborate ray-tracing, a future ray_cast function will exist (which also returns the intersection normal)

// Implementation guidelines:
// if object has boundary_of(obj) defined
//      explicit intersection_parameter(line, obj_boundary), which gives intersection_parameter(line, obj)
//      if obj is infinite and contains(obj, pos) is not cheap, intersection_parameter(line, obj) can be implemented additionally
// else
//      explicit intersection_parameter(line, obj)
// this gives intersection, intersects, closest_intersection_parameter, and closest_intersection for line and ray
//
// if closest ray intersection is faster than computing all line intersections
//      explicit closest_intersection_parameter(ray, obj), same for obj_boundary
// this is then also used by closest_intersection and intersects
//
// explicit intersects(obj, aabb), which gives intersects(aabb, obj)
//
// for convex compound objects (like cylinder or pyramids), decompose the object into primitive shapes and pass them to a helper function:
// - call merge_hits(line, objPart1, objPart2, ...) in the implementation of intersection_parameter(line, obj_boundary)
// - call intersects_any(lineRayObj, objPart1, objPart2, ...) in the implementation of intersects(lineRayObj, obj<TraitsT>), which can shortcut and be faster than the default


namespace tg
{
// ====================================== Result Structs ======================================

/// ordered list of ray intersection hits
/// behaves like a container with
///   .size()
///   operator[]
///   range-based-for
template <int MaxHits, class HitT>
struct hits
{
    static constexpr bool is_hits = true; // tag
    static constexpr int max_hits = MaxHits;
    using hit_t = HitT;

    template <class OtherT>
    using as_hits = hits<MaxHits, OtherT>;

    [[nodiscard]] int size() const { return _size; }
    [[nodiscard]] bool any() const { return _size > 0; }

    HitT const& operator[](int idx) const
    {
        TG_ASSERT(0 <= idx && idx < _size);
        return _hit[idx];
    }
    [[nodiscard]] HitT const& first() const
    {
        TG_ASSERT(_size > 0);
        return _hit[0];
    }
    [[nodiscard]] HitT const& last() const
    {
        TG_ASSERT(_size > 0);
        return _hit[_size - 1];
    }

    [[nodiscard]] HitT const* begin() const { return _hit; }
    [[nodiscard]] HitT const* end() const { return _hit + _size; }

    hits() = default;
    hits(HitT* hits, int size) : _size(size)
    {
        for (auto i = 0; i < size; ++i)
            _hit[i] = hits[i];
    }
    template <typename... HitTs>
    hits(HitTs... hits) : _size(sizeof...(HitTs)), _hit{hits...}
    {
    }

private:
    int _size = 0;
    HitT _hit[MaxHits] = {};
};

/// describes a continuous interval on a line or ray between start and end
template <class ScalarT>
struct hit_interval
{
    static constexpr bool is_hit_interval = true; // tag

    ScalarT start;
    ScalarT end;

    [[nodiscard]] constexpr bool is_unbounded() const { return end == tg::max<ScalarT>() || start == tg::min<ScalarT>(); }
};


// ====================================== Helper functions ======================================

namespace detail
{
// intersects the given line with all given objects and returns the concatenated intersections. A maximal number of 2 intersections is assumed.
template <int D, class ScalarT, class... Objs>
[[nodiscard]] constexpr hits<2, ScalarT> merge_hits(line<D, ScalarT> const& line, Objs const&... objs)
{
    ScalarT hits[2] = {};
    hits[0] = tg::max<ScalarT>();
    hits[1] = tg::min<ScalarT>();
    auto numHits = 0;

    const auto find_hits = [&](const auto& obj) {
        const auto inters = intersection_parameter(line, obj);
        for (const auto& inter : inters)
        {
            hits[0] = tg::min(hits[0], inter);
            hits[1] = tg::max(hits[1], inter);
            numHits++;
        }
    };
    (find_hits(objs), ...);

    TG_ASSERT(numHits <= 2);
    return {hits, numHits};
}
template <int D, class ScalarT, class ObjT, u64 N, size_t... I>
[[nodiscard]] constexpr hits<2, ScalarT> merge_hits_array(line<D, ScalarT> const& line, array<ObjT, N> objs, std::index_sequence<I...>)
{
    return merge_hits(line, objs[I]...);
}

// returns true, iff the given line or ray object intersects any of the given other objects (with short-circuiting after the first intersection)
template <class Obj, class... Objs>
[[nodiscard]] constexpr bool intersects_any(Obj const& obj, Objs const&... objs)
{
    return (intersects(obj, objs) || ...);
}
template <class Obj, class ObjT, u64 N, size_t... I>
[[nodiscard]] constexpr bool intersects_any_array(Obj const& obj, array<ObjT, N> objs, std::index_sequence<I...>)
{
    return intersects_any(obj, objs[I]...);
}

// Solves the quadratic equation ax^2 + bx + c = 0
template <class ScalarT>
[[nodiscard]] constexpr hits<2, ScalarT> solve_quadratic(ScalarT const& a, ScalarT const& b, ScalarT const& c)
{
    const auto discriminant = b * b - ScalarT(4) * a * c;
    if (discriminant < ScalarT(0))
        return {}; // No solution

    const auto sqrtD = sqrt(discriminant);
    const auto t1 = (-b - sqrtD) / (ScalarT(2) * a);
    const auto t2 = (-b + sqrtD) / (ScalarT(2) * a);

    const auto [tMin, tMax] = minmax(t1, t2);
    return {tMin, tMax};
}

template <class A, class B>
using try_closest_intersection_parameter = decltype(closest_intersection_parameter(std::declval<A const&>(), std::declval<B const&>()));
}


// ====================================== Default Implementations ======================================
// TODO: intersection_parameter from intersection_parameters

// returns whether two objects intersect
// if intersection is available and applicable, use that
template <class A, class B>
[[nodiscard]] constexpr auto intersects(A const& a, B const& b)
    -> std::enable_if_t<!can_apply<detail::try_closest_intersection_parameter, A, B>, decltype(intersection(a, b).has_value())>
{
    return intersection(a, b).has_value();
}

// if closest intersection parameter is available and applicable, use that
template <class A, class B>
[[nodiscard]] constexpr auto intersects(A const& a, B const& b) -> decltype(closest_intersection_parameter(a, b).has_value())
{
    return closest_intersection_parameter(a, b).has_value();
}

// if A is a _boundary, check if B is completely contained within (then false), otherwise same as intersects solid_of(A)
template <class A, class B>
[[nodiscard]] constexpr auto intersects(A const& a, B const& b) -> enable_if<std::is_same_v<typename object_traits<A>::tag_t, boundary_tag>, bool>
{
    using ScalarT = typename A::scalar_t;
    auto const solidA = solid_of(a);
    if (contains(solidA, b, ScalarT(-16) * tg::epsilon<ScalarT>))
        return false;

    return intersects(solidA, b);
}

// parameters for intersects with aabb can switch order
template <int D, class ScalarT, class Obj>
[[nodiscard]] constexpr bool intersects(aabb<D, ScalarT> const& b, Obj const& obj)
{
    return intersects(obj, b);
}

// if a value-typed intersection parameter is available and applicable, use that
template <class A, class B>
[[nodiscard]] constexpr auto intersection(A const& a, B const& b) -> decltype(a[intersection_parameter(a, b)])
{
    return a[intersection_parameter(a, b)];
}

// if an optional intersection parameter is available and applicable, use that
template <class A, class B>
[[nodiscard]] constexpr auto intersection(A const& a, B const& b) -> optional<decltype(a[intersection_parameter(a, b).value()])>
{
    if (auto t = intersection_parameter(a, b); t.has_value())
        return a[t.value()];
    return {};
}

// if a value-typed closest intersection parameter is available and applicable, use that
template <class A, class B>
[[nodiscard]] constexpr auto closest_intersection(A const& a, B const& b) -> decltype(a[closest_intersection_parameter(a, b)])
{
    return a[closest_intersection_parameter(a, b)];
}

// if an optional closest intersection parameter is available and applicable, use that
template <class A, class B>
[[nodiscard]] constexpr auto closest_intersection(A const& a, B const& b) -> optional<decltype(a[closest_intersection_parameter(a, b).value()])>
{
    if (auto t = closest_intersection_parameter(a, b); t.has_value())
        return a[t.value()];
    return {};
}

// if hits intersection parameter is available, use that
template <class A, class B>
[[nodiscard]] constexpr auto intersection(A const& a, B const& b) -> typename decltype(intersection_parameter(a, b))::template as_hits<typename A::pos_t>
{
    auto ts = intersection_parameter(a, b);
    typename A::pos_t hits[ts.max_hits] = {};
    for (auto i = 0; i < ts.size(); ++i)
        hits[i] = a[ts[i]];
    return {hits, ts.size()};
}

// if an optional hit_interval intersection parameter is available, use that
template <class A, class B, std::enable_if_t<decltype(intersection_parameter(std::declval<A>(), std::declval<B>()).value())::is_hit_interval, int> = 0>
[[nodiscard]] constexpr auto intersection(A const& a, B const& b)
    -> optional<segment<object_traits<A>::domain_dimension, typename object_traits<A>::scalar_t>>
{
    using seg_t = segment<object_traits<A>::domain_dimension, typename object_traits<A>::scalar_t>;
    auto ts = intersection_parameter(a, b);
    if (ts.has_value())
        return seg_t{a[ts.value().start], a[ts.value().end]};
    return {};
}

// if hits intersection parameter is available, use that
template <class A, class B>
[[nodiscard]] constexpr auto closest_intersection_parameter(A const& a, B const& b) -> optional<typename decltype(intersection_parameter(a, b))::hit_t>
{
    const auto hits = intersection_parameter(a, b);
    if (hits.any())
        return hits.first();
    return {};
}

// if an optional hit_interval intersection parameter is available, use that
template <class A, class B>
[[nodiscard]] constexpr auto closest_intersection_parameter(A const& a, B const& b) -> optional<decltype(intersection_parameter(a, b).value().start)>
{
    const auto hits = intersection_parameter(a, b);
    if (hits.has_value())
        return hits.value().start;
    return {};
}

// if boundary_of a solid object returns hits, use this to construct the hit_interval result of the solid intersection
template <int D, class ScalarT, class Obj>
[[nodiscard]] constexpr auto intersection_parameter(line<D, ScalarT> const& l, Obj const& obj)
    -> enable_if<!std::is_same_v<Obj, decltype(boundary_of(obj))>, optional<hit_interval<ScalarT>>>
{
    const hits<2, ScalarT> inter = intersection_parameter(l, boundary_of(obj));

    if (inter.size() == 2)
        return {{inter[0], inter[1]}};

    if constexpr (object_traits<Obj>::is_finite)
    {
        TG_ASSERT(inter.size() == 0); // a line intersects a finite solid object either twice or not at all
        return {};
    }
    else
    {
        if (inter.size() == 0)
        {
            if (contains(obj, l.pos))
                return {{tg::min<ScalarT>(), tg::max<ScalarT>()}};
            return {};
        }

        TG_ASSERT(inter.size() == 1);                     // no other number remains
        if (contains(obj, l[inter.first() + ScalarT(1)])) // the line continues into the object
            return {{inter.first(), tg::max<ScalarT>()}};
        return {{tg::min<ScalarT>(), inter.first()}};
    }
}

// intersection between point and obj is same as contains
template <int D, class ScalarT, class Obj, class = void_t<decltype(contains(std::declval<pos<D, ScalarT>>(), std::declval<Obj>()))>>
constexpr optional<pos<D, ScalarT>> intersection(pos<D, ScalarT> const& p, Obj const& obj)
{
    if (contains(obj, p))
        return p;
    return {};
}

// intersection between point and obj is same as contains
template <int D, class ScalarT, class Obj, class = void_t<decltype(contains(std::declval<pos<D, ScalarT>>(), std::declval<Obj>()))>>
constexpr optional<pos<D, ScalarT>> intersection(Obj const& obj, pos<D, ScalarT> const& p)
{
    if (contains(obj, p))
        return p;
    return {};
}

// intersects between point and obj is same as contains
template <int D, class ScalarT, class Obj>
constexpr bool intersects(pos<D, ScalarT> const& p, Obj const& obj)
{
    return contains(obj, p);
}


// ====================================== Ray Intersections from Line Intersections ======================================

template <int D, class ScalarT, class Obj>
[[nodiscard]] constexpr auto intersection_parameter(ray<D, ScalarT> const& ray, Obj const& obj)
    -> decltype(intersection_parameter(inf_of(ray), obj).is_hits, intersection_parameter(inf_of(ray), obj))
{
    const auto inter = intersection_parameter(inf_of(ray), obj);
    constexpr auto maxHits = inter.max_hits;
    if (!inter.any() || inter.last() < ScalarT(0))
        return {};

    if constexpr (maxHits == 2)
    {
        if (inter.first() < ScalarT(0))
            return {inter[1]};
    }
    else
        static_assert(maxHits == 1, "Only up to two intersections implemented");

    return inter;
}
template <int D, class ScalarT, class Obj>
[[nodiscard]] constexpr auto intersection_parameter(ray<D, ScalarT> const& ray, Obj const& obj)
    -> decltype(intersection_parameter(inf_of(ray), obj).value().is_hit_interval, intersection_parameter(inf_of(ray), obj))
{
    const auto inter = intersection_parameter(inf_of(ray), obj);

    if (!inter.has_value())
        return inter;

    auto interval = inter.value();
    if (interval.end < ScalarT(0))
        return {};

    TG_ASSERT((interval.start <= ScalarT(0)) == contains(obj, ray.origin));

    interval.start = max(interval.start, ScalarT(0));
    return interval;
}

// ====================================== Line - Object Intersections ======================================

// line - point
template <class ScalarT>
[[nodiscard]] constexpr hits<1, ScalarT> intersection_parameter(line<1, ScalarT> const& l, pos<1, ScalarT> const& p)
{
    return coordinates(l, p);
}

// line - line
template <class ScalarT>
[[nodiscard]] constexpr hits<1, ScalarT> intersection_parameter(line<2, ScalarT> const& l0, line<2, ScalarT> const& l1)
{
    // l0.pos + l0.dir * t.x == l1.pos + l1.dir * t.y  <=>  (l0.dir | -l1.dir) * (t.x | t.y)^T == l1.pos - l0.pos
    auto M = mat<2, 2, ScalarT>::from_cols(l0.dir, -l1.dir);
    auto t = inverse(M) * (l1.pos - l0.pos);
    if (!tg::is_finite(t.x))
        return {};
    return t.x;
}

// line - ray
template <class ScalarT>
[[nodiscard]] constexpr hits<1, ScalarT> intersection_parameter(line<2, ScalarT> const& l, ray<2, ScalarT> const& r)
{
    auto M = mat<2, 2, ScalarT>::from_cols(l.dir, -r.dir);
    auto t = inverse(M) * (r.origin - l.pos);
    if (t.y < ScalarT(0) || !tg::is_finite(t.x))
        return {};
    return t.x;
}

// line - segment
template <class ScalarT>
[[nodiscard]] constexpr hits<1, ScalarT> intersection_parameter(line<2, ScalarT> const& l, segment<2, ScalarT> const& s)
{
    auto M = mat<2, 2, ScalarT>::from_cols(l.dir, s.pos0 - s.pos1);
    auto t = inverse(M) * (s.pos0 - l.pos);
    if (t.y < ScalarT(0) || t.y > ScalarT(1) || !tg::is_finite(t.x))
        return {};
    return t.x;
}

// line - plane
template <int D, class ScalarT>
[[nodiscard]] constexpr hits<1, ScalarT> intersection_parameter(line<D, ScalarT> const& l, plane<D, ScalarT> const& p)
{
    const auto dotND = dot(p.normal, l.dir);
    if (dotND == ScalarT(0)) // if plane normal and line direction are orthogonal, there is no intersection
        return {};

    // <l.pos + t * l.dir, p.normal> = p.dis  <=>  t = (p.dis - <l.pos, p.normal>) / <l.dir, p.normal>
    return (p.dis - dot(p.normal, l.pos)) / dotND;
}

// line - halfspace
template <int D, class ScalarT>
[[nodiscard]] constexpr optional<hit_interval<ScalarT>> intersection_parameter(line<D, ScalarT> const& l, halfspace<D, ScalarT> const& h)
{
    const auto dotND = dot(h.normal, l.dir);
    const auto dist = signed_distance(l.pos, h);

    if (dotND == ScalarT(0)) // if halfspace normal and line direction are orthogonal, there is no intersection
    {
        if (dist <= ScalarT(0))
            return {{tg::min<ScalarT>(), tg::max<ScalarT>()}}; // completely contained
        return {};                                             // completely outside
    }

    const auto t = -dist / dotND;
    if (dotND < ScalarT(0))
        return {{t, tg::max<ScalarT>()}}; // line goes into the halfspace
    return {{tg::min<ScalarT>(), t}};     // line goes out of the halfspace
}
template <int D, class ScalarT>
[[nodiscard]] constexpr optional<ScalarT> closest_intersection_parameter(ray<D, ScalarT> const& r, halfspace<D, ScalarT> const& h)
{
    // check if ray origin is already contained in the halfspace
    const auto dist = signed_distance(r.origin, h);
    if (dist <= ScalarT(0))
        return ScalarT(0);

    // if ray points away from the halfspace there is no intersection
    const auto dotND = dot(h.normal, r.dir);
    if (dotND >= ScalarT(0))
        return {};

    return -dist / dotND;
}

// line - aabb
template <int D, class ScalarT>
[[nodiscard]] constexpr hits<2, ScalarT> intersection_parameter(line<D, ScalarT> const& l, aabb_boundary<D, ScalarT> const& b)
{
    // based on ideas from https://gamedev.stackexchange.com/q/18436
    auto tFirst = tg::min<ScalarT>();
    auto tSecond = tg::max<ScalarT>();
    for (auto i = 0; i < D; ++i)
    {
        if (abs(l.dir[i]) > ScalarT(100) * tg::epsilon<ScalarT>)
        {
            const auto tMin = (b.min[i] - l.pos[i]) / l.dir[i];
            const auto tMax = (b.max[i] - l.pos[i]) / l.dir[i];
            tFirst = max(tFirst, min(tMin, tMax));
            tSecond = min(tSecond, max(tMin, tMax));
        }
        else if (l.pos[i] < b.min[i] || l.pos[i] > b.max[i])
            return {}; // ray parallel to this axis and outside of the aabb
    }

    // no intersection if line misses the aabb
    if (tFirst > tSecond)
        return {};

    return {tFirst, tSecond};
}

// line - box
template <int D, class ScalarT>
[[nodiscard]] constexpr hits<2, ScalarT> intersection_parameter(line<D, ScalarT> const& l, box_boundary<D, ScalarT> const& b)
{
    const auto bMin = b[comp<D, ScalarT>(-1)] - l.pos;
    const auto bMax = b[comp<D, ScalarT>(1)] - l.pos;
    auto tFirst = tg::min<ScalarT>();
    auto tSecond = tg::max<ScalarT>();
    for (auto i = 0; i < D; ++i)
    {
        const auto rDir = dot(l.dir, b.half_extents[i]);
        if (abs(rDir) > ScalarT(100) * tg::epsilon<ScalarT>)
        {
            const auto tMin = dot(bMin, b.half_extents[i]) / rDir;
            const auto tMax = dot(bMax, b.half_extents[i]) / rDir;
            tFirst = max(tFirst, min(tMin, tMax));
            tSecond = min(tSecond, max(tMin, tMax));
        }
        else if (dot(bMin, b.half_extents[i]) > ScalarT(0) || dot(bMax, b.half_extents[i]) < ScalarT(0))
            return {}; // ray parallel to this half_extents axis and outside of the box
    }

    // no intersection if line misses the box
    if (tFirst > tSecond)
        return {};

    return {tFirst, tSecond};
}
template <class ScalarT>
[[nodiscard]] constexpr hits<1, ScalarT> intersection_parameter(line<3, ScalarT> const& l, box<2, ScalarT, 3> const& b)
{
    const auto t = intersection_parameter(l, plane<3, ScalarT>(normal_of(b), b.center));
    if (!t.any()) // line parallel to box plane
        return {};

    const auto p = l[t.first()] - b.center;
    if (abs(dot(b.half_extents[0], p)) > length_sqr(b.half_extents[0]) || abs(dot(b.half_extents[1], p)) > length_sqr(b.half_extents[1]))
        return {};

    return t;
}

// line - disk
template <class ScalarT>
[[nodiscard]] constexpr hits<1, ScalarT> intersection_parameter(line<3, ScalarT> const& l, sphere<2, ScalarT, 3> const& d)
{
    const auto t = intersection_parameter(l, plane<3, ScalarT>(d.normal, d.center));
    if (!t.any()) // line parallel to disk plane
        return {};

    const auto p = l[t.first()];
    if (distance_sqr(p, d.center) > d.radius * d.radius)
        return {};

    return t;
}

// line - sphere
template <int D, class ScalarT>
[[nodiscard]] constexpr hits<2, ScalarT> intersection_parameter(line<D, ScalarT> const& l, sphere_boundary<D, ScalarT> const& s)
{
    auto t = dot(s.center - l.pos, l.dir);

    auto d_sqr = distance_sqr(l[t], s.center);
    auto r_sqr = s.radius * s.radius;
    if (d_sqr > r_sqr)
        return {};

    auto dt = sqrt(r_sqr - d_sqr);
    return {t - dt, t + dt};
}

// line - hemisphere
template <int D, class ScalarT>
[[nodiscard]] constexpr hits<2, ScalarT> intersection_parameter(line<D, ScalarT> const& l, hemisphere_boundary<D, ScalarT> const& h)
{
    return detail::merge_hits(l, caps_of(h), boundary_no_caps_of(h));
}
template <int D, class ScalarT>
[[nodiscard]] constexpr hits<2, ScalarT> intersection_parameter(line<D, ScalarT> const& l, hemisphere_boundary_no_caps<D, ScalarT> const& h)
{
    ScalarT hits[2] = {};
    auto numHits = 0;
    const auto sphereHits = intersection_parameter(l, sphere_boundary<D, ScalarT>(h.center, h.radius));
    const auto halfSpace = halfspace<D, ScalarT>(-h.normal, h.center); // the intersection of this halfspace and the sphere is exactly the hemisphere
    for (const auto& hit : sphereHits)
        if (contains(halfSpace, l[hit]))
            hits[numHits++] = hit;

    return {hits, numHits};
}
template <class Obj, int D, class ScalarT, class TraitsT>
[[nodiscard]] constexpr bool intersects(Obj const& lr, hemisphere<D, ScalarT, TraitsT> const& h)
{
    static_assert(object_traits<Obj>::is_infinite, "For finite objects, complete containment within boundary has to be considered as well");
    if constexpr (std::is_same_v<TraitsT, boundary_no_caps_tag>)
        return intersection_parameter(lr, h).any();
    else
        return detail::intersects_any(lr, caps_of(h), boundary_no_caps_of(h));
}

// line - capsule
template <class ScalarT>
[[nodiscard]] constexpr hits<2, ScalarT> intersection_parameter(line<3, ScalarT> const& l, capsule_boundary<3, ScalarT> const& c)
{
    using caps_t = hemisphere_boundary_no_caps<3, ScalarT>;
    const auto n = direction(c);
    return detail::merge_hits(l, caps_t(c.axis.pos0, c.radius, -n), caps_t(c.axis.pos1, c.radius, n), cylinder_boundary_no_caps<3, ScalarT>(c.axis, c.radius));
}
template <class Obj, class ScalarT, class TraitsT>
[[nodiscard]] constexpr bool intersects(Obj const& lr, capsule<3, ScalarT, TraitsT> const& c)
{
    static_assert(object_traits<Obj>::is_infinite, "For finite objects, complete containment within boundary has to be considered as well");
    using caps_t = sphere_boundary<3, ScalarT>; // spheres are faster than hemispheres and equivalent for the yes/no decision
    return detail::intersects_any(lr, caps_t(c.axis.pos0, c.radius), caps_t(c.axis.pos1, c.radius), cylinder_boundary_no_caps<3, ScalarT>(c.axis, c.radius));
}

// line - cylinder
template <class ScalarT>
[[nodiscard]] constexpr hits<2, ScalarT> intersection_parameter(line<3, ScalarT> const& l, cylinder_boundary<3, ScalarT> const& c)
{
    const auto caps = caps_of(c);
    return detail::merge_hits(l, caps[0], caps[1], boundary_no_caps_of(c));
}
template <class Obj, class ScalarT, class TraitsT>
[[nodiscard]] constexpr bool intersects(Obj const& lr, cylinder<3, ScalarT, TraitsT> const& c)
{
    static_assert(object_traits<Obj>::is_infinite, "For finite objects, complete containment within boundary has to be considered as well");
    if constexpr (std::is_same_v<TraitsT, boundary_no_caps_tag>)
        return intersection_parameter(lr, c).any();
    else
    {
        const auto caps = caps_of(c);
        return detail::intersects_any(lr, caps[0], caps[1], boundary_no_caps_of(c));
    }
}
template <class ScalarT>
[[nodiscard]] constexpr hits<2, ScalarT> intersection_parameter(line<3, ScalarT> const& l, cylinder_boundary_no_caps<3, ScalarT> const& c)
{
    auto const infInter = intersection_parameter(l, inf_of(c));
    if (!infInter.any())
        return infInter;

    auto const d = c.axis.pos1 - c.axis.pos0;
    auto const lambda0 = dot(l[infInter[0]] - c.axis.pos0, d);
    auto const lambda1 = dot(l[infInter[1]] - c.axis.pos0, d);

    ScalarT hits[2] = {};
    auto numHits = 0;
    auto const dDotD = dot(d, d);
    if (ScalarT(0) <= lambda0 && lambda0 <= dDotD)
        hits[numHits++] = infInter[0];
    if (ScalarT(0) <= lambda1 && lambda1 <= dDotD)
        hits[numHits++] = infInter[1];

    return {hits, numHits};
}

// line - inf_cylinder
template <class ScalarT>
[[nodiscard]] constexpr hits<2, ScalarT> intersection_parameter(line<3, ScalarT> const& l, inf_cylinder_boundary<3, ScalarT> const& c)
{
    auto const cosA = dot(c.axis.dir, l.dir);
    auto const sinA_sqr = 1 - cosA * cosA;

    if (sinA_sqr <= 0)
        return {}; // line and cylinder are parallel

    // compute closest points of line and cylinder axis
    auto const origDiff = l.pos - c.axis.pos;
    auto const fLine = dot(l.dir, origDiff);
    auto const fAxis = dot(c.axis.dir, origDiff);
    auto const tLine = (cosA * fAxis - fLine) / sinA_sqr;
    auto const tAxis = (fAxis - cosA * fLine) / sinA_sqr;

    auto const line_axis_dist_sqr = distance_sqr(l[tLine], c.axis[tAxis]);
    auto const cyl_radius_sqr = c.radius * c.radius;

    if (cyl_radius_sqr < line_axis_dist_sqr)
        return {}; // line misses the cylinder

    // radius in 2D slice = sqrt(cyl_radius_sqr - line_axis_dist_sqr)
    // infinite tube intersection
    auto const s = sqrt((cyl_radius_sqr - line_axis_dist_sqr) / sinA_sqr);
    return {tLine - s, tLine + s};
}
template <class ScalarT>
[[nodiscard]] constexpr hits<2, ScalarT> intersection_parameter(line<2, ScalarT> const& l, inf_cylinder_boundary<2, ScalarT> const& c)
{
    const auto n = perpendicular(c.axis.dir);
    const auto d = dot(l.dir, n);
    if (d == ScalarT(0)) // line parallel to inf_cylinder
        return {};

    const auto dist = dot(c.axis.pos - l.pos, n);
    const auto [tMin, tMax] = minmax((dist - c.radius) / d, (dist + c.radius) / d);
    return {tMin, tMax};
}

// line - inf_cone
template <class ScalarT>
[[nodiscard]] constexpr hits<2, ScalarT> intersection_parameter(line<2, ScalarT> const& l, inf_cone_boundary<2, ScalarT> const& c)
{
    auto ray1 = ray<2, ScalarT>(c.apex, rotate(c.opening_dir, c.opening_angle / ScalarT(2)));
    auto ray2 = ray<2, ScalarT>(c.apex, rotate(c.opening_dir, -c.opening_angle / ScalarT(2)));
    return detail::merge_hits(l, ray1, ray2);
}
template <class ScalarT>
[[nodiscard]] constexpr hits<2, ScalarT> intersection_parameter(line<3, ScalarT> const& l, inf_cone_boundary<3, ScalarT> const& ic)
{
    // see https://lousodrome.net/blog/light/2017/01/03/intersection-of-a-ray-and-a-cone/
    auto const dv = dot(l.dir, ic.opening_dir);
    auto const cos2 = pow2(cos(ic.opening_angle * ScalarT(0.5)));
    auto const co = l.pos - ic.apex;
    auto const cov = dot(co, ic.opening_dir);
    auto const a = dv * dv - cos2;
    auto const b = ScalarT(2) * (dv * cov - dot(l.dir, co) * cos2);
    auto const c = cov * cov - dot(co, co) * cos2;
    auto const inter = detail::solve_quadratic(a, b, c);
    if (!inter.any())
        return inter;

    // exclude intersections with mirrored cone
    ScalarT hits[2] = {};
    auto numHits = 0;
    TG_ASSERT(ic.opening_angle <= tg::angle::from_degree(ScalarT(180))
              && "Only convex objects are supported, but an inf_cone with openinge angle > 180 degree is not convex.");
    // if it is not used for solid cones, this works:
    // auto const coneDir = ic.opening_angle > 180_deg ? -ic.opening_dir : ic.opening_dir;
    // if (dot(l[inter[0]] - ic.apex, coneDir) >= ScalarT(0)) ...
    if (dot(l[inter[0]] - ic.apex, ic.opening_dir) >= ScalarT(0))
        hits[numHits++] = inter[0];
    if (dot(l[inter[1]] - ic.apex, ic.opening_dir) >= ScalarT(0))
        hits[numHits++] = inter[1];

    return {hits, numHits};
}

// line - cone
template <class ScalarT>
[[nodiscard]] constexpr hits<2, ScalarT> intersection_parameter(line<3, ScalarT> const& l, cone_boundary_no_caps<3, ScalarT> const& cone)
{
    auto const apex = apex_of(cone);
    auto const openingDir = -normal_of(cone.base);
    auto const borderPos = any_point(boundary_of(cone.base));
    auto const openingAngleHalf = angle_between(openingDir, normalize(borderPos - apex));

    // see https://lousodrome.net/blog/light/2017/01/03/intersection-of-a-ray-and-a-cone/
    auto const dv = dot(l.dir, openingDir);
    auto const cos2 = pow2(cos(openingAngleHalf));
    auto const co = l.pos - apex;
    auto const cov = dot(co, openingDir);
    auto const a = dv * dv - cos2;
    auto const b = ScalarT(2) * (dv * cov - dot(l.dir, co) * cos2);
    auto const c = cov * cov - dot(co, co) * cos2;
    auto const inter = detail::solve_quadratic(a, b, c);
    if (!inter.any())
        return inter;

    // exclude intersections with mirrored cone
    ScalarT hits[2] = {};
    auto numHits = 0;
    auto const h0 = dot(l[inter[0]] - apex, openingDir);
    auto const h1 = dot(l[inter[1]] - apex, openingDir);
    if (ScalarT(0) <= h0 && h0 <= cone.height)
        hits[numHits++] = inter[0];
    if (ScalarT(0) <= h1 && h1 <= cone.height)
        hits[numHits++] = inter[1];

    return {hits, numHits};
}

// line - pyramid
template <class BaseT, typename = std::enable_if_t<!std::is_same_v<BaseT, sphere<2, typename BaseT::scalar_t, 3>>>>
[[nodiscard]] constexpr hits<2, typename BaseT::scalar_t> intersection_parameter(line<3, typename BaseT::scalar_t> const& l,
                                                                                 pyramid_boundary_no_caps<BaseT> const& py)
{
    auto const faces = faces_of(py);
    return detail::merge_hits_array(l, faces, std::make_index_sequence<faces.size()>{});
}
template <class BaseT>
[[nodiscard]] constexpr hits<2, typename BaseT::scalar_t> intersection_parameter(line<3, typename BaseT::scalar_t> const& l, pyramid_boundary<BaseT> const& py)
{
    return detail::merge_hits(l, py.base, boundary_no_caps_of(py));
}

// line - triangle2
template <class ScalarT>
[[nodiscard]] constexpr optional<hit_interval<ScalarT>> intersection_parameter(line<2, ScalarT> const& l, triangle<2, ScalarT> const& t)
{
    ScalarT closestIntersection = tg::max<ScalarT>();
    ScalarT furtherIntersection = tg::min<ScalarT>();
    auto numIntersections = 0;
    for (const auto& edge : edges_of(t))
    {
        const auto inter = intersection_parameter(l, edge);
        if (inter.any())
        {
            numIntersections++;
            closestIntersection = min(closestIntersection, inter.first());
            furtherIntersection = max(furtherIntersection, inter.first());
        }
    }

    if (numIntersections == 0)
        return {}; // No intersection

    TG_ASSERT(numIntersections == 2);
    return {{closestIntersection, furtherIntersection}};
}

// line - triangle3
template <class ScalarT>
[[nodiscard]] constexpr hits<1, ScalarT> intersection_parameter(line<3, ScalarT> const& l,
                                                                triangle<3, ScalarT> const& t,
                                                                dont_deduce<ScalarT> eps = 100 * tg::epsilon<ScalarT>)
{
    auto e1 = t.pos1 - t.pos0;
    auto e2 = t.pos2 - t.pos0;

    auto pvec = tg::cross(l.dir, e2);
    auto det = dot(pvec, e1);

    if (det < ScalarT(0))
    {
        std::swap(e1, e2);
        pvec = tg::cross(l.dir, e2);
        det = -det;
    }

    if (det < eps)
        return {};

    auto tvec = l.pos - t.pos0;
    auto u = dot(tvec, pvec);
    if (u < ScalarT(0) || u > det)
        return {};

    auto qvec = cross(tvec, e1);
    auto v = dot(l.dir, qvec);
    if (v < ScalarT(0) || v + u > det)
        return {};

    return (ScalarT(1) / det) * dot(e2, qvec);
}

// line - ellipse
template <class ScalarT>
[[nodiscard]] constexpr hits<1, ScalarT> intersection_parameter(line<3, ScalarT> const& l, ellipse<2, ScalarT, 3> const& e)
{
    const auto t = intersection_parameter(l, plane<3, ScalarT>(normal_of(e), e.center));
    if (!t.any()) // line parallel to ellipse plane
        return {};

    // simplified contains(e, p) without plane check and eps == 0
    auto pc = l[t.first()] - e.center;
    auto x = dot(pc, e.semi_axes[0]);
    auto y = dot(pc, e.semi_axes[1]);
    auto a = length_sqr(e.semi_axes[0]);
    auto b = length_sqr(e.semi_axes[1]);

    if (pow2(x / a) + pow2(y / b) <= ScalarT(1))
        return t;
    return {};
}
template <int D, class ScalarT>
[[nodiscard]] constexpr hits<2, ScalarT> intersection_parameter(line<D, ScalarT> const& l, ellipse_boundary<D, ScalarT> const& e)
{
    // transform line to ellipse space (ellipse gets unit sphere at origin)
    auto const pc = l.pos - e.center;
    vec<D, ScalarT> p;
    vec<D, ScalarT> d; // in ellipse space, this is no longer a unit vector
    for (auto i = 0; i < D; ++i)
    {
        auto const axis2 = dot(e.semi_axes[i], e.semi_axes[i]);
        p[i] = dot(pc, e.semi_axes[i]) / axis2;
        d[i] = dot(l.dir, e.semi_axes[i]) / axis2;
    }
    // to find intersection with unit sphere, <t*d + p, t*d + p> == 1 has to be solved
    return detail::solve_quadratic(dot(d, d), ScalarT(2) * dot(d, p), dot(p, p) - ScalarT(1));
}

// line - quadric_boundary (as an isosurface, not error quadric)
template <class ScalarT>
[[nodiscard]] constexpr hits<2, ScalarT> intersection_parameter(line<3, ScalarT> const& l, quadric<3, ScalarT> const& q)
{
    const auto Ad = q.A() * l.dir;
    const auto p = l.pos;

    // Substituting x in Quadric equation x^TAx + 2b^Tx + c = 0 by ray equation x = t * dir + p yields
    // d^TAd t^2 + (2p^TAd + 2bd) t + p^TAp + 2bp + c = 0
    const auto a = dot(l.dir, Ad);
    const auto b = ScalarT(2) * (dot(p, Ad) + dot(q.b(), l.dir));
    const auto c = dot(p, q.A() * vec3(p)) + ScalarT(2) * dot(q.b(), p) + q.c;
    return detail::solve_quadratic(a, b, c);
}


// ====================================== Object - Object Intersections ======================================

// sphere boundary - sphere boundary
// returns intersection circle of sphere and sphere (normal points from a to b)
// for now does not work if spheres are identical (result would be a sphere3 again)
template <class ScalarT>
[[nodiscard]] constexpr optional<sphere_boundary<2, ScalarT, 3>> intersection(sphere_boundary<3, ScalarT> const& a, sphere_boundary<3, ScalarT> const& b)
{
    auto d2 = distance_sqr(a.center, b.center);

    // TODO: intersection sphere
    if (a.center == b.center && a.radius == b.radius)
        return {};

    auto d = sqrt(d2);

    // no intersection
    if (d > a.radius + b.radius)
        return {};

    // radius and centers of larger sphere (ls) and smaller sphere (ss)
    auto lsr = a.radius;
    auto ssr = b.radius;
    auto lsc = a.center;
    auto ssc = b.center;
    if (b.radius > a.radius)
    {
        // TODO: tg::swap?
        lsr = b.radius;
        ssr = a.radius;
        lsc = b.center;
        ssc = a.center;
    }

    if (d + ssr < lsr)
    {
        // Smaller sphere inside larger one and not touching it
        return {};
    }

    TG_INTERNAL_ASSERT(d > ScalarT(0));

    // squared radii of a and b
    auto ar2 = a.radius * a.radius;
    auto br2 = b.radius * b.radius;

    auto t = ScalarT(0.5) + (ar2 - br2) / (ScalarT(2) * d2);

    // position and radius of intersection circle
    auto ipos = a.center + t * (b.center - a.center);
    auto irad = sqrt(ar2 - t * t * d2);

    // non-empty intersection (circle)
    return sphere_boundary<2, ScalarT, 3>{ipos, irad, dir<3, ScalarT>((b.center - a.center) / d)};
}

// sphere boundary - sphere boundary
// returns intersection points of two circles in 2D
// for now does not work if circles are identical (result would be a circle2 again)
template <class ScalarT>
[[nodiscard]] constexpr optional<pair<pos<2, ScalarT>, pos<2, ScalarT>>> intersection(sphere_boundary<2, ScalarT> const& a, sphere_boundary<2, ScalarT> const& b)
{
    if (a.center == b.center && a.radius == b.radius)
        return {}; // degenerate case

    auto d2 = distance_sqr(a.center, b.center);
    auto d = sqrt(d2);
    auto ar = a.radius;
    auto br = b.radius;
    if (ar + br < d) // no intersection
        return {};

    if (d < abs(ar - br)) // no intersection (one inside the other)
        return {};

    TG_INTERNAL_ASSERT(d > ScalarT(0));

    auto t = (ar * ar - br * br + d2) / (2 * d);
    auto h2 = ar * ar - t * t;
    TG_INTERNAL_ASSERT(h2 >= ScalarT(0));

    auto h = sqrt(h2);
    auto h_by_d = h / d;

    auto p_between = a.center + t / d * (b.center - a.center);

    auto a_to_b = b.center - a.center;
    auto a_to_b_swap = tg::vec2(-a_to_b.y, a_to_b.x);

    // imagining circle a on the left side of circle b...
    auto p_above = p_between + h_by_d * a_to_b_swap;
    auto p_below = p_between - h_by_d * a_to_b_swap;

    return pair{p_above, p_below};
}

// sphere boundary - plane
// returns intersection circle of sphere and sphere (normal points from a to b)
// for now does not work if spheres are identical (result would be a sphere3 again)
template <class ScalarT>
[[nodiscard]] constexpr optional<sphere_boundary<2, ScalarT, 3>> intersection(sphere_boundary<3, ScalarT> const& a, plane<3, ScalarT> const& b)
{
    auto const d = dot(a.center, b.normal) - b.dis;
    if (d > a.radius)
        return {};
    if (d < -a.radius)
        return {};

    sphere_boundary<2, ScalarT, 3> r;
    r.center = a.center - b.normal * d;
    r.normal = d >= ScalarT(0) ? b.normal : -b.normal;
    r.radius = sqrt(a.radius * a.radius - d * d);
    return r;
}
template <class ScalarT>
[[nodiscard]] constexpr optional<sphere_boundary<2, ScalarT, 3>> intersection(plane<3, ScalarT> const& a, sphere_boundary<3, ScalarT> const& b)
{
    auto r = intersection(b, a);
    if (r.has_value())
    {
        auto c = r.value();
        c.normal = -c.normal; // make sure to point from a to b
        return c;
    }
    return r;
}

// circle - plane
template <class ScalarT>
[[nodiscard]] constexpr hits<2, pos<3, ScalarT>> intersection(sphere<2, ScalarT, 3, boundary_tag> const& a, plane<3, ScalarT> const& b)
{
    auto const l = intersection(plane_of(a), b);
    return intersection(l, sphere_boundary<3, ScalarT>(a.center, a.radius));
}
template <class ScalarT>
[[nodiscard]] constexpr hits<2, pos<3, ScalarT>> intersection(plane<3, ScalarT> const& a, sphere<2, ScalarT, 3, boundary_tag> const& b)
{
    return intersection(b, a);
}

// circle - sphere
template <class ScalarT>
[[nodiscard]] constexpr hits<2, pos<3, ScalarT>> intersection(sphere<2, ScalarT, 3, boundary_tag> const& a, sphere_boundary<3, ScalarT> const& s)
{
    auto const is = intersection(plane_of(a), s);
    if (!is.has_value())
        return {};

    auto const b = is.value();

    auto d2 = distance_sqr(a.center, b.center);
    auto d = sqrt(d2);
    auto ar = a.radius;
    auto br = b.radius;
    if (ar + br < d) // no intersection
        return {};

    if (d < abs(ar - br)) // no intersection (one inside the other)
        return {};

    TG_INTERNAL_ASSERT(d > ScalarT(0));

    auto t = (ar * ar - br * br + d2) / (2 * d);
    auto h2 = ar * ar - t * t;
    TG_INTERNAL_ASSERT(h2 >= ScalarT(0));

    auto h = sqrt(h2);
    auto h_by_d = h / d;

    auto p_between = a.center + t / d * (b.center - a.center);

    auto bitangent = cross(b.center - a.center, a.normal);

    // imagining circle a on the left side of circle b...
    auto p_above = p_between + h_by_d * bitangent;
    auto p_below = p_between - h_by_d * bitangent;

    return {p_above, p_below};
}
template <class ScalarT>
[[nodiscard]] constexpr hits<2, pos<3, ScalarT>> intersection(sphere_boundary<3, ScalarT> const& a, sphere<2, ScalarT, 3, boundary_tag> const& b)
{
    return intersection(b, a);
}

// plane - plane
template <class ScalarT>
[[nodiscard]] constexpr line<3, ScalarT> intersection(plane<3, ScalarT> const& a, plane<3, ScalarT> const& b)
{
    // see http://mathworld.wolfram.com/Plane-PlaneIntersection.html
    auto dir = normalize(cross(a.normal, b.normal));
    auto p = pos<3, ScalarT>::zero;

    if (abs(dir.z) > abs(dir.x)) // solve with p.z = 0
    {
        auto n0 = tg::vec<2, ScalarT>(a.normal.x, b.normal.x);
        auto n1 = tg::vec<2, ScalarT>(a.normal.y, b.normal.y);
        auto r = tg::vec<2, ScalarT>(a.dis, b.dis);
        auto p2 = inverse(mat<2, 2, ScalarT>::from_cols(n0, n1)) * r;
        p.x = p2.x;
        p.y = p2.y;
    }
    else if (abs(dir.y) > abs(dir.x)) // solve with p.y = 0
    {
        auto n0 = tg::vec<2, ScalarT>(a.normal.x, b.normal.x);
        auto n1 = tg::vec<2, ScalarT>(a.normal.z, b.normal.z);
        auto r = tg::vec<2, ScalarT>(a.dis, b.dis);
        auto p2 = inverse(mat<2, 2, ScalarT>::from_cols(n0, n1)) * r;
        p.x = p2.x;
        p.z = p2.y;
    }
    else // solve with p.x = 0
    {
        auto n0 = tg::vec<2, ScalarT>(a.normal.y, b.normal.y);
        auto n1 = tg::vec<2, ScalarT>(a.normal.z, b.normal.z);
        auto r = tg::vec<2, ScalarT>(a.dis, b.dis);
        auto p2 = inverse(mat<2, 2, ScalarT>::from_cols(n0, n1)) * r;
        p.y = p2.x;
        p.z = p2.y;
    }

    return {p, dir};
}

template <class ScalarT>
[[nodiscard]] constexpr optional<pair<ScalarT, ScalarT>> intersection_parameters(segment<2, ScalarT> const& seg_0, segment<2, ScalarT> const& seg_1)
{
    /// https://en.wikipedia.org/wiki/Line%E2%80%93line_intersection
    auto const denom = (seg_0.pos0.x - seg_0.pos1.x) * (seg_1.pos0.y - seg_1.pos1.y) - (seg_0.pos0.y - seg_0.pos1.y) * (seg_1.pos0.x - seg_1.pos1.x);

    // todo: might want to check == 0 with an epsilon corridor
    // todo: colinear line segments can still intersect in a point or a line segment.
    //       This might require api changes, as either a point or a line segment can be returned!
    //       Possible solution: return a segment where pos0 == pos1
    if (denom == ScalarT(0))
        return {}; // colinear

    auto const num0 = (seg_0.pos0.x - seg_1.pos0.x) * (seg_1.pos0.y - seg_1.pos1.y) - (seg_0.pos0.y - seg_1.pos0.y) * (seg_1.pos0.x - seg_1.pos1.x);
    auto const num1 = (seg_0.pos0.x - seg_0.pos1.x) * (seg_0.pos0.y - seg_1.pos0.y) - (seg_0.pos0.y - seg_0.pos1.y) * (seg_0.pos0.x - seg_1.pos0.x);
    auto const t = num0 / denom;
    auto const u = -num1 / denom;
    if (ScalarT(0) <= t && t <= ScalarT(1) && ScalarT(0) <= u && u <= ScalarT(1))
        return pair<ScalarT, ScalarT>{t, u};
    return {};
}

template <class ScalarT>
[[nodiscard]] constexpr optional<ScalarT> intersection_parameter(segment<2, ScalarT> const& seg_0, segment<2, ScalarT> const& seg_1)
{
    auto ip = intersection_parameters(seg_0, seg_1);
    if (ip.has_value())
        return ip.value().first;
    return {};
}

template <class ScalarT>
[[nodiscard]] constexpr pair<ScalarT, ScalarT> intersection_parameters(line<2, ScalarT> const& l0, line<2, ScalarT> const& l1)
{
    auto M = mat<2, 2, ScalarT>::from_cols(l0.dir, -l1.dir);
    auto t = inverse(M) * (l1.pos - l0.pos);
    return {t.x, t.y};
}

template <int D, class ScalarT>
[[nodiscard]] constexpr optional<aabb<D, ScalarT>> intersection(aabb<D, ScalarT> const& a, aabb<D, ScalarT> const& b)
{
    for (auto i = 0; i < D; ++i)
    {
        if (a.max[i] < b.min[i])
            return {};

        if (b.max[i] < a.min[i])
            return {};
    }

    // overlap!
    aabb<D, ScalarT> res;

    for (auto i = 0; i < D; ++i)
    {
        res.min[i] = max(a.min[i], b.min[i]);
        res.max[i] = min(a.max[i], b.max[i]);
    }

    return {res};
}

template <class ScalarT>
[[nodiscard]] constexpr pos<3, ScalarT> intersection(plane<3, ScalarT> const& a, plane<3, ScalarT> const& b, plane<3, ScalarT> const& c)
{
    return intersection(intersection(a, b), c);
}

template <int D, class ScalarT>
[[nodiscard]] constexpr optional<ScalarT> intersection_parameter(segment<D, ScalarT> const& a, plane<D, ScalarT> const& p)
{
    auto denom = dot(p.normal, a.pos1 - a.pos0);
    if (denom == ScalarT(0))
        return {};

    auto t = (p.dis - dot(p.normal, a.pos0)) / denom;
    if (t < 0 || t > 1)
        return {};
    return t;
}

template <int D, class ScalarT>
[[nodiscard]] constexpr optional<segment<D, ScalarT>> intersection(segment<D, ScalarT> const& a, sphere<D, ScalarT> const& b)
{
    static_assert(always_false<ScalarT>, "not implemented");
    (void)a;
    (void)b;
    return {}; // TODO
}

template <int D, class ScalarT>
[[nodiscard]] constexpr optional<segment<D, ScalarT>> intersection(sphere<D, ScalarT> const& b, segment<D, ScalarT> const& a)
{
    return intersection(b, a);
}


// ====================================== Checks if Object Intersects aabb ======================================

namespace detail
{
// Helper function that uses the separating axis theorem and the provided list of axes to determine whether a and b intersect
template <class A, class B>
[[nodiscard]] constexpr bool intersects_SAT(A const& a, B const& b, std::vector<vec<object_traits<B>::domain_dimension, typename B::scalar_t>> const& axes)
{
    for (auto const& axis : axes)
        if (are_separate(shadow(a, axis), shadow(b, axis)))
            return false;

    return true;
}
template <class ScalarT>
[[nodiscard]] constexpr bool are_separate(hit_interval<ScalarT> const& a, hit_interval<ScalarT> const& b)
{
    return b.end < a.start || a.end < b.start;
}
template <int D, class ScalarT>
[[nodiscard]] constexpr hit_interval<ScalarT> shadow(aabb<D, ScalarT> const& b, vec<D, ScalarT> const& axis)
{
    auto const center = centroid_of(b);
    auto const c = dot(center, axis);
    auto const e = dot(b.max - center, abs(axis));
    return {c - e, c + e};
}
template <int ObjectD, class ScalarT, int DomainD>
[[nodiscard]] constexpr hit_interval<ScalarT> shadow(box<ObjectD, ScalarT, DomainD> const& b, vec<DomainD, ScalarT> const& axis)
{
    auto const c = dot(b.center, axis);
    auto e = ScalarT(0);
    for (auto i = 0; i < ObjectD; ++i)
        e += abs(dot(b.half_extents[i], axis));

    return {c - e, c + e};
}
template <class BaseT>
[[nodiscard]] constexpr hit_interval<typename BaseT::scalar_t> shadow(pyramid<BaseT> const& p, vec<3, typename BaseT::scalar_t> const& axis)
{
    using ScalarT = typename BaseT::scalar_t;
    auto tMin = tg::max<ScalarT>();
    auto tMax = tg::min<ScalarT>();
    for (auto const& vertex : vertices_of(p))
    {
        auto const t = dot(vertex, axis);
        tMin = tg::min(tMin, t);
        tMax = tg::max(tMax, t);
    }
    return {tMin, tMax};
}
}

template <class ScalarT>
[[nodiscard]] constexpr bool intersects(line<1, ScalarT> const& l, aabb<1, ScalarT> const& b)
{
<<<<<<< HEAD
    TG_UNUSED(l);
    TG_UNUSED(b);
=======
>>>>>>> e208eb52
    return true;
}
template <class ScalarT>
[[nodiscard]] constexpr bool intersects(line<2, ScalarT> const& l, aabb<2, ScalarT> const& b)
{
    auto const c = centroid_of(b);
    auto const shadow = dot(b.max - c, abs(perpendicular(l.dir)));
    return pow2(shadow) >= distance_sqr(c, l);
}
// line3 and line4 is deduced from intersection_parameter(l, b).has_value()

template <int D, class ScalarT>
[[nodiscard]] constexpr bool intersects(ray<D, ScalarT> const& r, aabb<D, ScalarT> const& b)
{
    for (auto i = 0; i < D; ++i)
    {
        if ((r.origin[i] > b.max[i] && r.dir[i] >= ScalarT(0)) || (r.origin[i] < b.min[i] && r.dir[i] <= ScalarT(0)))
            return false;
    }

    return intersects(inf_of(r), b);
}

template <int D, class ScalarT>
[[nodiscard]] constexpr bool intersects(segment<D, ScalarT> const& s, aabb<D, ScalarT> const& b)
{
    if (!intersects(aabb_of(s), b))
        return false;

    return intersects(inf_of(s), b);
}

template <int D, class ScalarT>
[[nodiscard]] constexpr bool intersects(plane<D, ScalarT> const& p, aabb<D, ScalarT> const& b)
{
    auto const c = centroid_of(b);
    auto const shadow = dot(b.max - c, abs(p.normal));
    return shadow >= distance(c, p); // Note: no square needed, since no sqrt involved
}

template <int D, class ScalarT>
[[nodiscard]] constexpr bool intersects(halfspace<D, ScalarT> const& h, aabb<D, ScalarT> const& b)
{
    auto const c = centroid_of(b);
    auto const dist = signed_distance(c, h);
    if (dist <= ScalarT(0))
        return true;

    auto const shadow = dot(b.max - c, abs(h.normal));
    return shadow >= dist;
}

template <int D, class ScalarT>
[[nodiscard]] constexpr bool intersects(aabb<D, ScalarT> const& a, aabb<D, ScalarT> const& b)
{
    for (auto i = 0; i < D; ++i)
    {
        if (b.max[i] < a.min[i] || a.max[i] < b.min[i])
            return false;
    }
    return true;
}
template <int D, class ScalarT>
[[nodiscard]] constexpr bool intersects(aabb_boundary<D, ScalarT> const& a, aabb<D, ScalarT> const& b)
{
    auto contained = true;
    for (auto i = 0; i < D; ++i)
    {
        if (b.max[i] < a.min[i] || a.max[i] < b.min[i])
            return false;

        contained = contained && a.min[i] < b.min[i] && b.max[i] < a.max[i];
    }
    return !contained;
}

template <int ObjectD, class ScalarT, int DomainD>
[[nodiscard]] constexpr bool intersects(box<ObjectD, ScalarT, DomainD> const& box, aabb<DomainD, ScalarT> const& b)
{
    if (!intersects(aabb_of(box), b))
        return false;

    if constexpr (DomainD == 1)
        return true; // the only axis was already checked above

    using vec_t = vec<DomainD, ScalarT>;
    auto axes = std::vector<vec_t>();

    auto axisDirs = tg::array<vec_t, DomainD>();
    if constexpr (DomainD == 3)
        axisDirs = {vec_t::unit_x, vec_t::unit_y, vec_t::unit_z};

    for (auto i = 0; i < DomainD; ++i)
    {
        vec_t d;
        if constexpr (ObjectD == 2 && DomainD == 3) // box2in3
            d = i == 2 ? normal_of(box) : box.half_extents[i];
        else
            d = box.half_extents[i];
        axes.emplace_back(d);

        if constexpr (DomainD > 2)
            for (auto j = 0; j < DomainD; ++j)
                axes.push_back(cross(d, axisDirs[j]));

        static_assert(DomainD < 4 && "Not implemented for 4D");
    }

    return detail::intersects_SAT(box, b, axes);
}
template <class ScalarT>
[[nodiscard]] constexpr bool intersects(box_boundary<2, ScalarT, 3> const& box, aabb<3, ScalarT> const& b)
{
    return detail::intersects_any_array(b, edges_of(box), std::make_index_sequence<4>{});
}

template <int D, class ScalarT>
[[nodiscard]] constexpr bool intersects(sphere<D, ScalarT> const& s, aabb<D, ScalarT> const& b)
{
    auto const b_min = b.min;
    auto const b_max = b.max;
    auto const c = s.center;
    auto const clamped_sqr = [](ScalarT v) {
        v = tg::max(ScalarT(0), v);
        return v * v;
    };

    auto d_min = ScalarT(0);

    if constexpr (D >= 1)
    {
        d_min += clamped_sqr(b_min.x - c.x);
        d_min += clamped_sqr(c.x - b_max.x);
    }

    if constexpr (D >= 2)
    {
        d_min += clamped_sqr(b_min.y - c.y);
        d_min += clamped_sqr(c.y - b_max.y);
    }

    if constexpr (D >= 3)
    {
        d_min += clamped_sqr(b_min.z - c.z);
        d_min += clamped_sqr(c.z - b_max.z);
    }

    if constexpr (D >= 4)
    {
        d_min += clamped_sqr(b_min.w - c.w);
        d_min += clamped_sqr(c.w - b_max.w);
    }

    return d_min <= s.radius * s.radius;
}
template <class ScalarT>
[[nodiscard]] constexpr bool intersects(sphere<1, ScalarT, 2> const& s, aabb<2, ScalarT> const& b)
{
    auto const v = perpendicular(s.normal) * s.radius;
    return intersects(segment<2, ScalarT>(s.center - v, s.center + v), b);
}
template <class ScalarT>
[[nodiscard]] constexpr bool intersects(sphere_boundary<1, ScalarT, 2> const& s, aabb<2, ScalarT> const& b)
{
    auto const v = perpendicular(s.normal) * s.radius;
    return contains(b, s.center - v) || contains(b, s.center + v);
}
template <class ScalarT>
[[nodiscard]] constexpr bool intersects(sphere<2, ScalarT, 3> const& s, aabb<3, ScalarT> const& b)
{
    auto const diskPlane = plane<3, ScalarT>(s.normal, s.center);
    if (!intersects(diskPlane, b))
        return false;

    // early out, contains SAT for each aabb axis
    if (!intersects(sphere<3, ScalarT>(s.center, s.radius), b))
        return false;

    // check if disk extrema are within aabb. cross(cross(axisDir, n)) yields the following vectors
    if (contains(b, s.center))
        return true;
    auto const c = s.center;
    auto const n = s.normal;
    using vec_t = vec<3, ScalarT>;
    auto const vx = s.radius * normalize(vec_t(-n.y * n.y - n.z * n.z, n.x * n.y, n.x * n.z));
    if (contains(b, c + vx) || contains(b, c - vx))
        return true;
    auto const vy = s.radius * normalize(vec_t(n.x * n.y, -n.x * n.x - n.z * n.z, n.y * n.z));
    if (contains(b, c + vy) || contains(b, c - vy))
        return true;
    auto const vz = s.radius * normalize(vec_t(n.x * n.z, n.y * n.z, -n.x * n.x - n.y * n.y));
    if (contains(b, c + vz) || contains(b, c - vz))
        return true;

    // intersection test with each aabb edge
    for (auto const& edge : edges_of(b))
        if (intersects(edge, s))
            return true;

    return false;
}
template <class ScalarT>
[[nodiscard]] constexpr bool intersects(sphere_boundary<2, ScalarT, 3> const& s, aabb<3, ScalarT> const& b)
{
    auto const diskPlane = plane<3, ScalarT>(s.normal, s.center);
    if (!intersects(diskPlane, b))
        return false;

    // early out, contains SAT for each aabb axis
    if (!intersects(sphere<3, ScalarT>(s.center, s.radius), b))
        return false;

    // check if disk extrema are within aabb. cross product of axis dir and two times with n yield the following vectors
    auto const c = s.center;
    auto const n = s.normal;
    using vec_t = vec<3, ScalarT>;
    auto const eps = ScalarT(16) * epsilon<ScalarT>;
    auto const vx = s.radius * normalize(vec_t(-n.y * n.y - n.z * n.z, n.x * n.y, n.x * n.z));
    if (contains(b, c + vx, eps) || contains(b, c - vx, eps))
        return true;
    auto const vy = s.radius * normalize(vec_t(n.x * n.y, -n.x * n.x - n.z * n.z, n.y * n.z));
    if (contains(b, c + vy, eps) || contains(b, c - vy, eps))
        return true;
    auto const vz = s.radius * normalize(vec_t(n.x * n.z, n.y * n.z, -n.x * n.x - n.y * n.y));
    if (contains(b, c + vz, eps) || contains(b, c - vz, eps))
        return true;

    // intersection test with each aabb edge
    auto inside = 0, outside = 0;
    for (auto const& edge : edges_of(b))
    {
        auto const t = intersection(edge, diskPlane);
        if (!t.has_value())
            continue;
        if (distance_sqr(t.value(), s.center) <= pow2(s.radius))
            inside++;
        else
            outside++;

        if (inside > 0 && outside > 0)
            return true;
    }
    return false;
}

template <int D, class ScalarT>
[[nodiscard]] constexpr bool intersects(hemisphere<D, ScalarT> const& h, aabb<D, ScalarT> const& b)
{
    auto const closestP = project(h.center, b);
    return contains(h, closestP) || intersects(caps_of(h), b);
}
template <class ScalarT>
[[nodiscard]] constexpr bool intersects(hemisphere_boundary_no_caps<1, ScalarT> const& h, aabb<1, ScalarT> const& b)
{
    return contains(b, h.center + h.radius * h.normal);
}
template <int D, class ScalarT>
[[nodiscard]] constexpr bool intersects(hemisphere_boundary_no_caps<D, ScalarT> const& h, aabb<D, ScalarT> const& b)
{
    auto const fullSphere = sphere<D, ScalarT>(h.center, h.radius);
    if (!intersects(fullSphere, b))
        return false; // early out

    if (intersects(caps_of(h), b))
        return true;

    // classify aabb vertices
    auto const spaceUnder = halfspace<D, ScalarT>(h.normal, h.center);
    auto inside = 0, outside = 0, under = 0;
    for (auto const& vertex : vertices_of(b))
    {
        if (contains(spaceUnder, vertex))
            under++;
        else if (contains(fullSphere, vertex))
            inside++;
        else
            outside++;

        if (inside > 0 && outside > 0)
            return true; // has to intersect the boundary
    }
    if (outside < 2)
        return false; // cannot cross the boundary without intersecting the caps_of(h)

    // note: outside and under cannot cross hemisphere through the inside due to Thales' theorem
    // now only a secant is left to check. Since inside == 0, we can check the closest projection onto the aabb
    auto const closestP = project(h.center, b);
    return contains(solid_of(h), closestP);
}

template <class ScalarT>
[[nodiscard]] constexpr bool intersects(capsule<3, ScalarT> const& c, aabb<3, ScalarT> const& b)
{
    if (!intersects(aabb_of(c), b))
        return false;

    // check if the line through the axis intersects the aabb
    auto const line = inf_of(c.axis);
    auto const hits = intersection_parameter(line, boundary_of(b));
    if (hits.any())
    {
        auto const len = length(c.axis);
        auto const t = clamp(hits.first(), ScalarT(0), len);
        for (auto const& hit : hits)
        {
            if (ScalarT(0) - c.radius <= hit && hit <= len + c.radius)
                return true; // capsule axis intersects aabb

            if (t != clamp(hit, ScalarT(0), len))
                return true; // intersections before and after the axis can only occur if it lies within aabb
        }
        return intersects(sphere<3, ScalarT>(line[t], c.radius), b);
    }

    // test spheres at both capsule ends (cheap)
    if (intersects(sphere<3, ScalarT>(c.axis.pos0, c.radius), b) || intersects(sphere<3, ScalarT>(c.axis.pos1, c.radius), b))
        return true;

    // now only intersections between aabb edges and capsule mantle remain
    auto const r2 = c.radius * c.radius;
    for (auto const& edge : edges_of(b))
        if (distance_sqr(edge, c.axis) <= r2)
            return true;

    return false;
}

template <class ScalarT>
[[nodiscard]] constexpr bool intersects(cylinder<3, ScalarT> const& c, aabb<3, ScalarT> const& b)
{
    if (!intersects(aabb_of(c), b))
        return false;

    // check if the line through the axis intersects the aabb
    auto const line = inf_of(c.axis);
    auto const len = length(c.axis);
    auto const hits = intersection_parameter(line, boundary_of(b));
    if (hits.any())
    {
        auto const t = clamp(hits.first(), ScalarT(0), len);
        for (auto const& hit : hits)
        {
            if (ScalarT(0) <= hit && hit <= len)
                return true; // cylinder axis intersects aabb

            if (t != clamp(hit, ScalarT(0), len))
                return true; // intersections before and after the axis can only occur if it lies within aabb
        }
        return intersects(sphere<2, ScalarT, 3>(line[t], c.radius, line.dir), b);
    }

    // test disks at both cylinder ends
    if (intersects(sphere<2, ScalarT, 3>(c.axis.pos0, c.radius, line.dir), b) || //
        intersects(sphere<2, ScalarT, 3>(c.axis.pos1, c.radius, line.dir), b))
        return true;

    // now only intersections between aabb edges and cylinder mantle remain
    auto const r2 = c.radius * c.radius;
    for (auto const& edge : edges_of(b))
    {
        auto [te, tl] = closest_points_parameters(edge, line);
        if (ScalarT(0) < tl && tl < len && distance_sqr(edge[te], line[tl]) <= r2)
            return true;
    }

    return false;
}
template <class ScalarT>
[[nodiscard]] constexpr bool intersects(cylinder_boundary_no_caps<3, ScalarT> const& c, aabb<3, ScalarT> const& b)
{
    // alternative idea that is more efficient:
    // compute the polygon of the aabb from the projection in cylinder direction and intersect it with a circle
    //
    // line = inf_of(c.axis);
    // len = length(c.axis);
    // compute planes p1 and p2 spanned by both caps
    // foreach(vertex in vertices_of(b)) {
    //      t = coordinates(line, vertex);
    //      if (0 <= t <= len) add(vertex - t*line.dir);
    // }
    // foreach(edge in edges_of(b)) {
    //      p = intersection(edge, p1);
    //      if (p.has_value()) add(p.value());
    //      p = intersection(edge, p2);
    //      if (p.has_value()) add(p.value() - len*line.dir);
    // }
    // compute polygon as convex hull of all added vertices
    // return intersects(caps_of(c)[0], polygon); // maybe in 2D

    if (!intersects(aabb_of(c), b))
        return false;

    // check intersections between line through the axis and the aabb
    auto const line = inf_of(c.axis);
    auto const len = length(c.axis);
    auto const intersects_at = [&](ScalarT t) { return intersects(sphere_boundary<2, ScalarT, 3>(line[t], c.radius, line.dir), b); };

    auto const hits = intersection_parameter(line, boundary_of(b));
    for (auto const& hit : hits)
        if (ScalarT(0) < hit && hit < len && intersects_at(hit))
            return true;

    // test disks at both cylinder ends
    if (intersects(sphere_boundary<2, ScalarT, 3>(c.axis.pos0, c.radius, line.dir), b) || //
        intersects(sphere_boundary<2, ScalarT, 3>(c.axis.pos1, c.radius, line.dir), b))
        return true;

    // now only intersections between aabb edges and cylinder mantle remain
    for (auto const& edge : edges_of(b))
    {
        auto [te, tl] = closest_points_parameters(edge, line);
        if (ScalarT(0) < tl && tl < len && intersects_at(tl))
            return true;
    }

    return false;
}

template <int D, class ScalarT>
[[nodiscard]] constexpr bool intersects(inf_cylinder<D, ScalarT> const& c, aabb<D, ScalarT> const& b)
{
    if (intersects(c.axis, b))
        return true;

    auto const r2 = c.radius * c.radius;
    for (auto const& edge : edges_of(b))
        if (distance_sqr(edge, c.axis) <= r2)
            return true;

    return false;
}

template <class BaseT>
[[nodiscard]] constexpr auto intersects(pyramid<BaseT> const& p, aabb<3, typename BaseT::scalar_t> const& b) -> decltype(faces_of(p), true)
{
    // SAT: box faces
    if (!intersects(aabb_of(p), b))
        return false;

    // SAT: pyramid faces
    using vec_t = vec<3, typename BaseT::scalar_t>;
    auto axes = std::vector<vec_t>();
    auto const faces = faces_of(p);
    axes.emplace_back(normal_of(faces.base));
    for (auto const& face : faces.mantle)
        axes.emplace_back(normal_of(face));

    if (!detail::intersects_SAT(p, b, axes))
        return false;

    // SAT: cross product of edge pairs
    axes.clear();
    array<vec_t, 3> axisDirs = {vec_t::unit_x, vec_t::unit_y, vec_t::unit_z};
    for (auto const& edge : edges_of(p))
    {
        vec_t d = direction(edge);
        for (auto j = 0; j < 3; ++j)
            axes.push_back(cross(d, axisDirs[j]));
    }

    return detail::intersects_SAT(p, b, axes);
}
template <class BaseT>
[[nodiscard]] constexpr auto intersects(pyramid_boundary_no_caps<BaseT> const& p, aabb<3, typename BaseT::scalar_t> const& b) -> decltype(faces_of(p), true)
{
    // SAT: box faces
    if (!intersects(aabb_of(p), b))
        return false;

    auto const faces = faces_of(p);
    return detail::intersects_any_array(b, faces, std::make_index_sequence<faces.size()>{});
}

template <class ScalarT>
[[nodiscard]] constexpr bool intersects(triangle<2, ScalarT> const& a, aabb<2, ScalarT> const& b)
{
    if (!intersects(aabb_of(a), b))
        return false;

    auto p0 = a.pos0;
    auto p1 = a.pos1;
    auto p2 = a.pos2;
    if (contains(b, p0) || contains(b, p1) || contains(b, p2))
        return true;

    auto aabb_pts = vertices_of(b);

    auto const is_separate = [&](pos<2, ScalarT> pa, vec<2, ScalarT> n, pos<2, ScalarT> pb) {
        auto da = dot(n, pa);
        auto db = dot(n, pb);

        // TODO: faster
        auto a_min = min(da, db);
        auto a_max = max(da, db);

        auto b_min = dot(n, aabb_pts[0]);
        auto b_max = b_min;
        for (auto i = 1; i < 4; ++i)
        {
            auto d = dot(n, aabb_pts[i]);
            b_min = min(b_min, d);
            b_max = max(b_max, d);
        }

        if (b_max < a_min || b_min > a_max)
            return true;

        return false;
    };

    if (is_separate(p0, perpendicular(p1 - p0), p2))
        return false;
    if (is_separate(p1, perpendicular(p2 - p1), p0))
        return false;
    if (is_separate(p2, perpendicular(p0 - p2), p1))
        return false;

    return true;
}

// NOTE: does NOT work for integer objects
template <class ScalarT>
[[nodiscard]] constexpr bool intersects(triangle<3, ScalarT> const& tri_in, aabb<3, ScalarT> const& bb_in)
{
    using pos_t = pos<3, ScalarT>;
    using vec_t = vec<3, ScalarT>;

    auto const center = centroid_of(bb_in);
    auto const amin = pos_t(bb_in.min - center);
    auto const amax = pos_t(bb_in.max - center);
    auto const bb = aabb<3, ScalarT>(amin, amax);

    auto const p0 = pos_t(tri_in.pos0 - center);
    auto const p1 = pos_t(tri_in.pos1 - center);
    auto const p2 = pos_t(tri_in.pos2 - center);

    // early out: AABB vs tri AABB
    auto tri_aabb = aabb_of(p0, p1, p2);
    if (tri_aabb.max.x < amin.x || tri_aabb.max.y < amin.y || tri_aabb.max.z < amin.z || //
        tri_aabb.min.x > amax.x || tri_aabb.min.y > amax.y || tri_aabb.min.z > amax.z)
        return false;

    auto const proper_contains = [](aabb<3, ScalarT> const& b, pos_t const& p) {
        return b.min.x < p.x && p.x < b.max.x && //
               b.min.y < p.y && p.y < b.max.y && //
               b.min.z < p.z && p.z < b.max.z;
    };

    // early in: tri points vs AABB
    if (proper_contains(bb, p0) || proper_contains(bb, p1) || proper_contains(bb, p2))
        return true;

    // get adjusted tri base plane
    auto plane = tg::plane<3, ScalarT>(normal_of(tri_in), p0);

    // fast plane / AABB test
    {
        auto pn = plane.normal;
        auto bn = dot(abs(pn), amax);

        // min dis: d - bn
        if (bn < -plane.dis)
            return false;

        // max dis: d + bn
        if (-plane.dis < -bn)
            return false;
    }

    // 9 axis SAT test
    {
        auto const is_seperating = [amax](vec<3, ScalarT> const& n, pos_t const& tp0, pos_t const& tp1) -> bool {
            if (tg::is_zero_vector(n))
                return false; // not a real candidate axis

            // fast point / AABB separation test
            auto bn = dot(abs(n), amax);

            auto tn0 = dot(n, tp0);
            auto tn1 = dot(n, tp1);

            auto tmin = min(tn0, tn1);
            auto tmax = max(tn0, tn1);

            auto bmin = -bn;
            auto bmax = bn;

            if (tmax < bmin)
                return true;
            if (bmax < tmin)
                return true;

            return false;
        };

        if (is_seperating(cross(p1 - p0, vec_t::unit_x), p0, p2))
            return false;
        if (is_seperating(cross(p1 - p0, vec_t::unit_y), p0, p2))
            return false;
        if (is_seperating(cross(p1 - p0, vec_t::unit_z), p0, p2))
            return false;

        if (is_seperating(cross(p2 - p0, vec_t::unit_x), p0, p1))
            return false;
        if (is_seperating(cross(p2 - p0, vec_t::unit_y), p0, p1))
            return false;
        if (is_seperating(cross(p2 - p0, vec_t::unit_z), p0, p1))
            return false;

        if (is_seperating(cross(p1 - p2, vec_t::unit_x), p0, p2))
            return false;
        if (is_seperating(cross(p1 - p2, vec_t::unit_y), p0, p2))
            return false;
        if (is_seperating(cross(p1 - p2, vec_t::unit_z), p0, p2))
            return false;
    }

    // found no separating axis? -> intersection
    return true;
}

// ====================================== Checks if Object Intersects Object ======================================

template <class ScalarT>
[[nodiscard]] constexpr bool intersects(segment<3, ScalarT> const& seg, sphere<2, ScalarT, 3> const& disk)
{
    auto t = intersection(seg, tg::plane<3, ScalarT>(disk.normal, disk.center));
    return t.has_value() && distance_sqr(t.value(), disk.center) <= pow2(disk.radius);
}
template <class ScalarT>
[[nodiscard]] constexpr bool intersects(sphere<2, ScalarT, 3> const& disk, segment<3, ScalarT> const& seg)
{
    return intersects(seg, disk);
}

} // namespace tg<|MERGE_RESOLUTION|>--- conflicted
+++ resolved
@@ -1320,11 +1320,8 @@
 template <class ScalarT>
 [[nodiscard]] constexpr bool intersects(line<1, ScalarT> const& l, aabb<1, ScalarT> const& b)
 {
-<<<<<<< HEAD
     TG_UNUSED(l);
     TG_UNUSED(b);
-=======
->>>>>>> e208eb52
     return true;
 }
 template <class ScalarT>
