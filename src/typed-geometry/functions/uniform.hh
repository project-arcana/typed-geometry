--- conflicted
+++ resolved
@@ -304,7 +304,7 @@
     auto x = c.axis.pos1 - c.axis.pos0;
     auto h = length(x);
     auto sideArea = ScalarT(2) * c.radius * h; // * Pi, but that does not matter here
-    auto capArea = c.radius * c.radius;        // * Pi
+    auto capArea = c.radius * c.radius; // * Pi
     auto totalArea = ScalarT(2) * capArea + sideArea;
     auto part = detail::uniform01<ScalarT>(rng) * totalArea;
     if (part < sideArea) // Uniform sampling on cylinder side
@@ -339,12 +339,8 @@
 {
     auto x = c.axis.pos1 - c.axis.pos0;
     auto h = length(x);
-<<<<<<< HEAD
     auto sideArea = ScalarT(2) * c.radius * h; // * Pi, but that does not matter here
-=======
-    auto sideArea = ScalarT(2) * c.radius * h;       // * Pi, but that does not matter here
->>>>>>> aae5a28e
-    auto capArea = ScalarT(2) * c.radius * c.radius; // * Pi
+    auto capArea = c.radius * c.radius; // * Pi
     auto totalArea = ScalarT(2) * capArea + sideArea;
     auto part = detail::uniform01<ScalarT>(rng) * totalArea;
     if (part < sideArea) // Uniform sampling on capsule side
